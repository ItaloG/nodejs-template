--- conflicted
+++ resolved
@@ -8,21 +8,12 @@
 
 export const seedExampleDatabase = async () => {
   await sqlConnection(EXAMPLE.TABLE).insert({
-<<<<<<< HEAD
-    external_id: 'any_external_id',
-    created_at: new Date(),
-    updated_at: sumDays(new Date(), 1), // tomorrow!
-    deleted_at: null,
-    example_id: 1,
-    value: 100
-=======
     [EXAMPLE.COLUMNS.EXAMPLE_ID]: 1,
     [EXAMPLE.COLUMNS.EXTERNAL_ID]: 'any_external_id',
     [EXAMPLE.COLUMNS.CREATED_AT]: new Date(),
     [EXAMPLE.COLUMNS.UPDATED_AT]: sumDays(new Date(), 1), // tomorrow!
     [EXAMPLE.COLUMNS.DELETED_AT]: null,
     [EXAMPLE.COLUMNS.VALUE]: 100
->>>>>>> 3ab27dda
   });
 
   await sqlConnection(FOO.TABLE).insert({
