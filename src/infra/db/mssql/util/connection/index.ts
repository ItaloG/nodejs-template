--- conflicted
+++ resolved
@@ -19,26 +19,13 @@
     }
   },
   test: {
-<<<<<<< HEAD
-    client: 'sqlite3',
+    client: 'sqlite3+',
     connection: ':memory:',
-=======
-    client: 'sqlite3+',
-    connection: {
-      filename: `${__dirname}/test_database.sqlite`
-    },
->>>>>>> d2eb5d49
     useNullAsDefault: true
   }
 };
 
-<<<<<<< HEAD
-export const getConfig = () => {
-  return process.env.NODE_ENV !== 'test' ? configs.default : configs.test;
-};
-=======
 const config =
   DB.CONFIG.toUpperCase() === 'TEST' ? configs.test : configs.default;
->>>>>>> d2eb5d49
 
-export const sqlConnection = knex(getConfig());+export const sqlConnection = knex(config);