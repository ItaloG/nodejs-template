--- conflicted
+++ resolved
@@ -23,10 +23,6 @@
     connection: {
       filename: `${__dirname}/test_database.sqlite`
     },
-<<<<<<< HEAD
-    wrapIdentifier: (value: unknown) => value,
-=======
->>>>>>> 2a94fab7
     useNullAsDefault: true
   }
 };
