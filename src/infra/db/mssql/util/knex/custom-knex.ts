--- conflicted
+++ resolved
@@ -3,12 +3,9 @@
 import {
   dateToStringInterceptorPlugin,
   formattedSelectPlugin,
-<<<<<<< HEAD
-  dateConverterToSqliteDriver
-=======
+  dateConverterToSqliteDriver,
   noLockPlugin,
   syntaxInTestEnvironmentInterceptor
->>>>>>> 7f689bb9
 } from './extensions';
 
 export class CustomKnex {
@@ -19,11 +16,8 @@
     this.knex = noLockPlugin(k);
     this.knex = dateToStringInterceptorPlugin(this.knex);
     this.knex = formattedSelectPlugin(this.knex);
-<<<<<<< HEAD
     this.knex = dateConverterToSqliteDriver(this.knex);
-=======
     this.knex = syntaxInTestEnvironmentInterceptor(this.knex);
->>>>>>> 7f689bb9
   }
 
   public static getInstance(): CustomKnex {
