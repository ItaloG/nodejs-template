import { knex as k } from 'knex';

import {
  noLockPlugin,
  dateToStringInterceptorPlugin,
  formattedSelectPlugin,
<<<<<<< HEAD
  insertInTestEnvironmentInterceptor
=======
  insertInTestEnvironmentPlugin,
  syntaxInTestEnvironmentInterceptor
>>>>>>> b4f089f9
} from './extensions';

export class CustomKnex {
  private static instance: CustomKnex;
  private knex!: typeof k;

  constructor() {
    this.knex = noLockPlugin(k);
    this.knex = dateToStringInterceptorPlugin(this.knex);
    this.knex = formattedSelectPlugin(this.knex);
<<<<<<< HEAD
    this.knex = insertInTestEnvironmentInterceptor(this.knex);
=======
    this.knex = insertInTestEnvironmentPlugin(this.knex);
    this.knex = syntaxInTestEnvironmentInterceptor(this.knex);
>>>>>>> b4f089f9
  }

  public static getInstance(): CustomKnex {
    if (!CustomKnex.instance) {
      CustomKnex.instance = new CustomKnex();
    }

    return CustomKnex.instance;
  }

  public getKnex() {
    return this.knex;
  }
}<|MERGE_RESOLUTION|>--- conflicted
+++ resolved
@@ -4,12 +4,8 @@
   noLockPlugin,
   dateToStringInterceptorPlugin,
   formattedSelectPlugin,
-<<<<<<< HEAD
-  insertInTestEnvironmentInterceptor
-=======
-  insertInTestEnvironmentPlugin,
+  insertInTestEnvironmentInterceptor,
   syntaxInTestEnvironmentInterceptor
->>>>>>> b4f089f9
 } from './extensions';
 
 export class CustomKnex {
@@ -20,12 +16,8 @@
     this.knex = noLockPlugin(k);
     this.knex = dateToStringInterceptorPlugin(this.knex);
     this.knex = formattedSelectPlugin(this.knex);
-<<<<<<< HEAD
     this.knex = insertInTestEnvironmentInterceptor(this.knex);
-=======
-    this.knex = insertInTestEnvironmentPlugin(this.knex);
     this.knex = syntaxInTestEnvironmentInterceptor(this.knex);
->>>>>>> b4f089f9
   }
 
   public static getInstance(): CustomKnex {
