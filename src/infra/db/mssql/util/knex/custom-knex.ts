import { knex as k } from 'knex';

import {
  noLockPlugin,
  dateToStringInterceptorPlugin,
  formattedSelectPlugin,
<<<<<<< HEAD
  insertInTestEnvironmentPlugin,
  syntaxInTestEnvironmentInterceptor
=======
  insertInTestEnvironmentInterceptor
>>>>>>> 5d87dc2e
} from './extensions';

export class CustomKnex {
  private static instance: CustomKnex;
  private knex!: typeof k;

  constructor() {
    this.knex = noLockPlugin(k);
    this.knex = dateToStringInterceptorPlugin(this.knex);
    this.knex = formattedSelectPlugin(this.knex);
<<<<<<< HEAD
    this.knex = insertInTestEnvironmentPlugin(this.knex);
    this.knex = syntaxInTestEnvironmentInterceptor(this.knex);
=======
    this.knex = insertInTestEnvironmentInterceptor(this.knex);
>>>>>>> 5d87dc2e
  }

  public static getInstance(): CustomKnex {
    if (!CustomKnex.instance) {
      CustomKnex.instance = new CustomKnex();
    }

    return CustomKnex.instance;
  }

  public getKnex() {
    return this.knex;
  }
}<|MERGE_RESOLUTION|>--- conflicted
+++ resolved
@@ -1,15 +1,10 @@
 import { knex as k } from 'knex';
 
 import {
-  noLockPlugin,
   dateToStringInterceptorPlugin,
   formattedSelectPlugin,
-<<<<<<< HEAD
-  insertInTestEnvironmentPlugin,
+  noLockPlugin,
   syntaxInTestEnvironmentInterceptor
-=======
-  insertInTestEnvironmentInterceptor
->>>>>>> 5d87dc2e
 } from './extensions';
 
 export class CustomKnex {
@@ -20,12 +15,7 @@
     this.knex = noLockPlugin(k);
     this.knex = dateToStringInterceptorPlugin(this.knex);
     this.knex = formattedSelectPlugin(this.knex);
-<<<<<<< HEAD
-    this.knex = insertInTestEnvironmentPlugin(this.knex);
     this.knex = syntaxInTestEnvironmentInterceptor(this.knex);
-=======
-    this.knex = insertInTestEnvironmentInterceptor(this.knex);
->>>>>>> 5d87dc2e
   }
 
   public static getInstance(): CustomKnex {
