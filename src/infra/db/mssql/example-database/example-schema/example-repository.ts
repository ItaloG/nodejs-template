import {
  CreateExampleRepository,
  GetExampleRepository,
<<<<<<< HEAD
  GetFooWithExampleRepository
=======
  GetFooWithExampleRepository,
  UpdateExampleRepository
>>>>>>> b4f089f9
} from '@/data/protocols/db/example';
import { EXAMPLE_DB, Repository } from '@/infra/db/mssql/util';
import {
  convertCamelCaseKeysToSnakeCase,
  filterKeys,
  renameKeys,
  transform
} from '@/util/object';
import { removeUndefinedValues } from '@/util/object/modifiers/remove-undefined-values';

const {
  EXAMPLE: { EXAMPLE },
  FOO: { FOO }
} = EXAMPLE_DB;

export class ExampleRepository
  extends Repository
  implements
    CreateExampleRepository,
    GetExampleRepository,
<<<<<<< HEAD
    GetFooWithExampleRepository
{
=======
    GetFooWithExampleRepository,
    UpdateExampleRepository
{
  async update(
    params: UpdateExampleRepository.Params
  ): UpdateExampleRepository.Result {
    await this.connection(EXAMPLE.TABLE)
      .update({
        [EXAMPLE.COLUMNS.VALUE]: params.value,
        [EXAMPLE.COLUMNS.DESCRIPTION]: params.description
      })
      .where(EXAMPLE.COLUMNS.EXAMPLE_ID, '=', params.exampleId);
  }
>>>>>>> b4f089f9
  async getFooWithExample(
    params: GetFooWithExampleRepository.Params
  ): GetFooWithExampleRepository.Result {
    return this.connection(FOO.TABLE)
      .select({
        exampleId: EXAMPLE.COLUMNS.EXAMPLE_ID,
        createdAt: EXAMPLE.COLUMNS.CREATED_AT,
        deletedAt: EXAMPLE.COLUMNS.DELETED_AT,
        updatedAt: EXAMPLE.COLUMNS.UPDATED_AT,
        description: EXAMPLE.COLUMNS.DESCRIPTION,
        value: EXAMPLE.COLUMNS.VALUE,
        fooId: FOO.COLUMNS.FOO_ID
      })
      .innerJoin(
        EXAMPLE.TABLE,
        EXAMPLE.COLUMNS.EXAMPLE_ID,
        FOO.COLUMNS.EXAMPLE_ID
      )
      .where(FOO.COLUMNS.FOO_ID, '=', params.fooId);
  }
  async get(): GetExampleRepository.Result {
    const exampleSchema = transform(EXAMPLE.getColumnsObject('CAMEL'))
      .pipe((value) =>
        filterKeys(value, { deniedKeys: ['deletedAt', 'exampleId'] })
      )
      .pipe((value) => renameKeys(value, { externalId: 'exampleId' }))
      .get();

    return this.connection(EXAMPLE.TABLE)
      .formattedSelect({ example: { exampleSchema } })
      .whereNotNull(EXAMPLE.COLUMNS.DELETED_AT);
  }
  async create(
    params: CreateExampleRepository.Params
  ): CreateExampleRepository.Result {
    const connection = await this.getConnection();

    const data = transform(params)
      .pipe((value) =>
        filterKeys(value, { allowedKeys: ['description', 'value'] })
      )
      .pipe(removeUndefinedValues)
      .pipe(convertCamelCaseKeysToSnakeCase)
      .get();

    const [record] = await connection(EXAMPLE.TABLE)
      .insert(data)
      .whereNotNull(EXAMPLE.COLUMNS.DELETED_AT)
      .returning('*');

    return {
      record,
      transaction: this.transactionAdapter(connection)
    };
  }
}<|MERGE_RESOLUTION|>--- conflicted
+++ resolved
@@ -1,12 +1,8 @@
 import {
   CreateExampleRepository,
   GetExampleRepository,
-<<<<<<< HEAD
-  GetFooWithExampleRepository
-=======
   GetFooWithExampleRepository,
   UpdateExampleRepository
->>>>>>> b4f089f9
 } from '@/data/protocols/db/example';
 import { EXAMPLE_DB, Repository } from '@/infra/db/mssql/util';
 import {
@@ -27,10 +23,6 @@
   implements
     CreateExampleRepository,
     GetExampleRepository,
-<<<<<<< HEAD
-    GetFooWithExampleRepository
-{
-=======
     GetFooWithExampleRepository,
     UpdateExampleRepository
 {
@@ -44,7 +36,6 @@
       })
       .where(EXAMPLE.COLUMNS.EXAMPLE_ID, '=', params.exampleId);
   }
->>>>>>> b4f089f9
   async getFooWithExample(
     params: GetFooWithExampleRepository.Params
   ): GetFooWithExampleRepository.Result {
