import { InferType } from 'yup';

import { DataValidation as DataValidationInterface } from '@/domain/usecases/validation';
import { DataValidation } from '@/data/usecases/other';
import { YupSchema } from '@/presentation/protocols';
import { getIn } from '@/util';

type Sources = Record<string, Record<string, unknown>>;

type Config = (string | Record<string, string>)[];

type Option = {
  values: Config;
  sources: Sources;
};

type ValidationParams<Schema> = {
  schema: Schema;
  exception?: string | Error;
  throws?: boolean;
};

export class ExtractValues {
  private readonly validator: DataValidation;

<<<<<<< HEAD
  // TODO: Maybe this not make sense, cause valuesToExtract is a mandatory params
  constructor(protected readonly valuesToExtract: Values = []) {
    this.validator = UcVanillaDataValidation.getInstance();
=======
  constructor(protected readonly config: Config = []) {
    this.validator = DataValidation.getInstance();
>>>>>>> d2eb5d49
  }

  private validate<Schema extends YupSchema>(
    value: Record<string, unknown>,
    options: ValidationParams<Schema>
  ): InferType<Schema> {
    const details = {
      data: value,
      exception: options.exception,
      schema: options.schema
    };

<<<<<<< HEAD
    // TODO: I don't know why here use winston exceptions
    if (!exceptions)
=======
    if (options.throws === false) {
>>>>>>> d2eb5d49
      return this.validator.validate({
        ...details,
        options: { throws: false }
      });
    }

    return this.validator.validate({
      ...details,
      options: { throws: true }
    });
  }

  private extractValues({ sources, values }: Option) {
    const object: Record<string, unknown> = {};

    const setKeyValue = (keyName: string, target: string, path: string) => {
      // TODO: this condition block extract value from payload and queue consumer works with payload and state
      if (target !== 'state' && target !== 'request') return;
      const targetValue = getIn(sources[target], path);
      if (object[keyName] !== undefined && !targetValue) return;
      object[keyName] = targetValue;
    };

    for (const value of values) {
      if (typeof value === 'string') {
        const [target, ...restOfChunks] = value.split('.');
        const targetKey = restOfChunks.at(-1);
        if (!targetKey) continue;
        const path = restOfChunks.join('.');
        setKeyValue(targetKey, target, path);
      }

      if (typeof value === 'object') {
        const entries = Object.entries(value).at(-1);
        if (!entries) continue;
        const [alias, valuePath] = entries;
        const [target, ...restOfChunks] = valuePath.split('.');
        const path = restOfChunks.join('.');
        setKeyValue(alias, target, path);
      }
    }

    return object;
  }

  protected extractValuesFromSources<T extends Record<string, unknown>>(
    sources: Sources
  ): T;
  protected extractValuesFromSources<Schema extends YupSchema>(
    sources: Sources,
    options?: ValidationParams<Schema>
  ): InferType<Schema>;
  protected extractValuesFromSources<Schema extends YupSchema>(
    sources: Sources,
    options?: ValidationParams<Schema>
  ) {
    const extractedValue = this.extractValues({
      sources,
      values: this.config
    });

    if (!options) return extractedValue;
    const validatedExtractedValue = this.validate(extractedValue, options);
    return validatedExtractedValue as InferType<typeof options.schema>;
  }
}

export namespace ExtractValues {
  export type Config = (string | Record<string, string>)[];
  export const { Exceptions } = DataValidationInterface;
}<|MERGE_RESOLUTION|>--- conflicted
+++ resolved
@@ -23,14 +23,8 @@
 export class ExtractValues {
   private readonly validator: DataValidation;
 
-<<<<<<< HEAD
-  // TODO: Maybe this not make sense, cause valuesToExtract is a mandatory params
-  constructor(protected readonly valuesToExtract: Values = []) {
-    this.validator = UcVanillaDataValidation.getInstance();
-=======
   constructor(protected readonly config: Config = []) {
     this.validator = DataValidation.getInstance();
->>>>>>> d2eb5d49
   }
 
   private validate<Schema extends YupSchema>(
@@ -43,12 +37,7 @@
       schema: options.schema
     };
 
-<<<<<<< HEAD
-    // TODO: I don't know why here use winston exceptions
-    if (!exceptions)
-=======
     if (options.throws === false) {
->>>>>>> d2eb5d49
       return this.validator.validate({
         ...details,
         options: { throws: false }
