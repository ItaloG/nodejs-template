--- conflicted
+++ resolved
@@ -6,32 +6,14 @@
   BooleanSchema,
   DateSchema,
   NumberSchema,
-<<<<<<< HEAD
-  PermittedTypes,
   StringSchema,
   TypeSchema
 } from './schemas';
-=======
-  StringSchema
-} from './types/';
-import { TypeSchema } from './types/schema';
->>>>>>> d2eb5d49
 
 type StrictTypesConversion<T extends readonly string[]> = {
   [P in T[number]]: DateSchema | StringSchema | BooleanSchema | NumberSchema;
 };
 
-<<<<<<< HEAD
-// TODO: I don't know what this code do
-export const allowMethodsInKnex = (knex: Knex.CreateTableBuilder) => ({
-  string: knex.string,
-  date: knex.date,
-  number: knex.integer,
-  boolean: knex.boolean
-});
-
-=======
->>>>>>> d2eb5d49
 export const createMockTable = async <
   T extends Table<string>,
   Schema extends StrictTypesConversion<T['RAW_COLUMNS']>
@@ -41,15 +23,9 @@
 ) => {
   if (String(process.env.NODE_ENV).toLowerCase() !== 'test')
     throw new Error('Need to be in a test environment to use this function');
-<<<<<<< HEAD
-  // TODO: I don't know why this case
-  if (typeof table !== 'object') return;
-  // TODO: I don't know why this case
-=======
 
   if (typeof table !== 'object') return;
 
->>>>>>> d2eb5d49
   if (!table.getColumnsObject)
     throw new Error('Missing dependency getColumnsObject at table object');
 
